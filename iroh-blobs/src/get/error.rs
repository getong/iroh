--- conflicted
+++ resolved
@@ -86,19 +86,11 @@
     fn from(value: endpoint::ReadError) -> Self {
         use endpoint::ReadError;
         match value {
-<<<<<<< HEAD
             e @ quinn::ReadError::Reset(_) => GetError::RemoteReset(e.into()),
             quinn::ReadError::ConnectionLost(conn_error) => conn_error.into(),
             quinn::ReadError::ClosedStream
             | quinn::ReadError::IllegalOrderedRead
             | quinn::ReadError::ZeroRttRejected => {
-=======
-            e @ ReadError::Reset(_) => GetError::RemoteReset(e.into()),
-            ReadError::ConnectionLost(conn_error) => conn_error.into(),
-            ReadError::UnknownStream
-            | ReadError::IllegalOrderedRead
-            | ReadError::ZeroRttRejected => {
->>>>>>> eb74cf6a
                 // all these errors indicate the peer is not usable at this moment
                 GetError::Io(value.into())
             }
@@ -115,15 +107,9 @@
     fn from(value: endpoint::WriteError) -> Self {
         use endpoint::WriteError;
         match value {
-<<<<<<< HEAD
             e @ quinn::WriteError::Stopped(_) => GetError::RemoteReset(e.into()),
             quinn::WriteError::ConnectionLost(conn_error) => conn_error.into(),
             quinn::WriteError::ClosedStream | quinn::WriteError::ZeroRttRejected => {
-=======
-            e @ WriteError::Stopped(_) => GetError::RemoteReset(e.into()),
-            WriteError::ConnectionLost(conn_error) => conn_error.into(),
-            WriteError::UnknownStream | WriteError::ZeroRttRejected => {
->>>>>>> eb74cf6a
                 // all these errors indicate the peer is not usable at this moment
                 GetError::Io(value.into())
             }
