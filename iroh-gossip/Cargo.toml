[package]
name = "iroh-gossip"
version = "0.14.0"
edition = "2021"
readme = "README.md"
description = "gossip messages over broadcast trees"
license = "MIT/Apache-2.0"
authors = ["n0 team"]
repository = "https://github.com/n0-computer/iroh-sync"

# Sadly this also needs to be updated in .github/workflows/ci.yml
rust-version = "1.75"

[lints]
workspace = true

[dependencies]
# proto dependencies (required)
anyhow = { version = "1" }
blake3 = { package = "iroh-blake3", version = "1.4.3"}
bytes = { version = "1.4.0", features = ["serde"] }
derive_more = { version = "1.0.0-beta.1", features = ["add", "debug", "deref", "display", "from", "try_into", "into"] }
ed25519-dalek = { version = "2.0.0", features = ["serde", "rand_core"] }
indexmap = "2.0"
postcard = { version = "1", default-features = false, features = ["alloc", "use-std", "experimental-derive"] }
rand = { version = "0.8.5", features = ["std_rng"] }
rand_core = "0.6.4"
serde = { version = "1.0.164", features = ["derive"] }
tracing = "0.1"
iroh-metrics = { version = "0.14.0", path = "../iroh-metrics" }
iroh-base = { version = "0.14.0", path = "../iroh-base" }

# net dependencies (optional)
futures = { version = "0.3.25", optional = true }
<<<<<<< HEAD
iroh-net = { path = "../iroh-net", version = "0.12.0", optional = true }
quinn = { version = "0.11", git = "https://github.com/quinn-rs/quinn", optional = true }
=======
iroh-net = { path = "../iroh-net", version = "0.14.0", optional = true }
quinn = { version = "0.10", optional = true }
>>>>>>> 600393b3
tokio = { version = "1", optional = true, features = ["io-util", "sync", "rt", "macros", "net", "fs"] }
tokio-util = { version = "0.7.8", optional = true, features = ["codec"] }
genawaiter = { version = "0.99.1", default-features = false, features = ["futures03"] }

[dev-dependencies]
clap = { version = "4", features = ["derive"] }
iroh-test = { path = "../iroh-test" }
rand_chacha = "0.3.1"
tracing-subscriber = { version = "0.3", features = ["env-filter"] }
url = "2.4.0"

[features]
default = ["net"]
net = ["futures", "iroh-net", "quinn", "tokio", "tokio-util"]

[[example]]
name = "chat"
required-features = ["net"]<|MERGE_RESOLUTION|>--- conflicted
+++ resolved
@@ -32,13 +32,8 @@
 
 # net dependencies (optional)
 futures = { version = "0.3.25", optional = true }
-<<<<<<< HEAD
-iroh-net = { path = "../iroh-net", version = "0.12.0", optional = true }
+iroh-net = { path = "../iroh-net", version = "0.14.0", optional = true }
 quinn = { version = "0.11", git = "https://github.com/quinn-rs/quinn", optional = true }
-=======
-iroh-net = { path = "../iroh-net", version = "0.14.0", optional = true }
-quinn = { version = "0.10", optional = true }
->>>>>>> 600393b3
 tokio = { version = "1", optional = true, features = ["io-util", "sync", "rt", "macros", "net", "fs"] }
 tokio-util = { version = "0.7.8", optional = true, features = ["codec"] }
 genawaiter = { version = "0.99.1", default-features = false, features = ["futures03"] }
