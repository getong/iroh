[package]
name = "iroh-bytes"
version = "0.12.0"
edition = "2021"
readme = "README.md"
description = "blob and collection transfer support for iroh"
license = "MIT OR Apache-2.0"
authors = ["dignifiedquire <me@dignifiedquire.com>", "n0 team"]
repository = "https://github.com/n0-computer/iroh"
keywords = ["hashing", "quic", "blake3"]

# Sadly this also needs to be updated in .github/workflows/ci.yml
rust-version = "1.75"

[lints]
workspace = true

[dependencies]
anyhow = { version = "1" }
bao-tree = { version = "0.10", features = ["tokio_fsm"], default-features = false }
bytes = { version = "1.4", features = ["serde"] }
chrono = "0.4.31"
data-encoding = "2.3.3"
derive_more = { version = "1.0.0-beta.1", features = ["debug", "display", "deref", "deref_mut", "from", "try_into", "into"] }
flume = "0.11"
futures = "0.3.25"
genawaiter = { version = "0.99.1", features = ["futures03"] }
hashlink = { version = "0.9.0", optional = true }
hex = "0.4.3"
iroh-base = { version = "0.12.0", features = ["redb"], path = "../iroh-base" }
iroh-io = { version = "0.4.0", features = ["stats"] }
iroh-metrics = { version = "0.12.0", path = "../iroh-metrics", optional = true }
iroh-net = { version = "0.12.0", path = "../iroh-net", optional = true }
num_cpus = "1.15.0"
once_cell = "1.17.0"
parking_lot = { version = "0.12.1", optional = true }
postcard = { version = "1", default-features = false, features = ["alloc", "use-std", "experimental-derive"] }
quinn = "0.10"
rand = "0.8"
range-collections = "0.4.0"
redb = { version = "1.5.0", optional = true }
reflink-copy = { version = "0.1.8", optional = true }
self_cell = "1.0.1"
serde = { version = "1", features = ["derive"] }
serde-error = "0.1.2"
smallvec = { version = "1.10.0", features = ["serde", "const_new"] }
thiserror = "1"
tokio = { version = "1", features = ["fs"] }
tokio-util = { version = "0.7", features = ["io-util", "io", "rt"] }
tracing = "0.1"
tracing-futures = "0.2.5"

[dev-dependencies]
http-body = "0.4.5"
iroh-test = { path = "../iroh-test" }
proptest = "1.0.0"
serde_json = "1.0.107"
serde_test = "1.0.176"
tokio = { version = "1", features = ["macros", "test-util"] }
tracing-subscriber = { version = "0.3", features = ["env-filter"] }
rcgen = "0.12.0"
rustls = { version = "0.21.0", default-features = false, features = ["quic"] }
tempfile = "3.10.0"

[features]
<<<<<<< HEAD
default = ["flat-db"]
flat-db = ["reflink-copy"]
downloader = ["iroh-net", "parking_lot", "tokio-util/time", "hashlink"]
=======
default = ["file-db"]
file-db = ["reflink-copy", "redb"]
downloader = ["iroh-net", "parking_lot", "tokio-util/time"]
>>>>>>> 980b53d2
metrics = ["iroh-metrics"]

[[example]]
name = "provide-bytes"

[[example]]
name = "fetch-fsm"

[[example]]
name = "fetch-stream"<|MERGE_RESOLUTION|>--- conflicted
+++ resolved
@@ -63,15 +63,9 @@
 tempfile = "3.10.0"
 
 [features]
-<<<<<<< HEAD
-default = ["flat-db"]
-flat-db = ["reflink-copy"]
-downloader = ["iroh-net", "parking_lot", "tokio-util/time", "hashlink"]
-=======
 default = ["file-db"]
 file-db = ["reflink-copy", "redb"]
-downloader = ["iroh-net", "parking_lot", "tokio-util/time"]
->>>>>>> 980b53d2
+downloader = ["iroh-net", "parking_lot", "tokio-util/time", "hashlink"]
 metrics = ["iroh-metrics"]
 
 [[example]]
