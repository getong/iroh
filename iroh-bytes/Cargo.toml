--- conflicted
+++ resolved
@@ -68,13 +68,8 @@
 
 [features]
 default = ["fs-store"]
-<<<<<<< HEAD
-fs-store = ["reflink-copy", "redb"]
 downloader = ["iroh-net", "parking_lot", "tokio-util/time", "hashlink"]
-=======
 fs-store = ["reflink-copy", "redb", "redb_v1", "tempfile"]
-downloader = ["iroh-net", "parking_lot", "tokio-util/time"]
->>>>>>> ceaf168a
 metrics = ["iroh-metrics"]
 
 [[example]]
