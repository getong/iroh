//! This contains an actor spawned on a separate thread to process replica and store operations.

use std::{
    collections::{hash_map, HashMap},
    num::NonZeroU64,
    sync::Arc,
    thread::JoinHandle,
    time::Duration,
};

use anyhow::{anyhow, Context, Result};
use bytes::Bytes;
use iroh_base::hash::Hash;
use serde::{Deserialize, Serialize};
use tokio::sync::oneshot;
use tracing::{debug, error, error_span, trace, warn};

use crate::{
    ranger::Message,
<<<<<<< HEAD
    store::{fs::StoreInstance, DownloadPolicy, ImportNamespaceOutcome, Query, Store},
    Author, AuthorHeads, AuthorId, Capability, CapabilityKind, Content, ContentStore, Event,
    NamespaceId, NamespaceSecret, PeerIdBytes, Replica, SignedEntry, SyncOutcome,
=======
    store::{
        fs::{ContentHashesIterator, StoreInstance},
        DownloadPolicy, ImportNamespaceOutcome, Query, Store,
    },
    Author, AuthorHeads, AuthorId, Capability, CapabilityKind, ContentStatus,
    ContentStatusCallback, Event, NamespaceId, NamespaceSecret, PeerIdBytes, Replica, ReplicaInfo,
    SignedEntry, SyncOutcome,
>>>>>>> 9b3165b7
};

const ACTION_CAP: usize = 1024;
const MAX_COMMIT_DELAY: Duration = Duration::from_millis(500);

#[derive(derive_more::Debug, derive_more::Display)]
enum Action {
    #[display("NewAuthor")]
    ImportAuthor {
        author: Author,
        #[debug("reply")]
        reply: oneshot::Sender<Result<AuthorId>>,
    },
    #[display("ExportAuthor")]
    ExportAuthor {
        author: AuthorId,
        #[debug("reply")]
        reply: oneshot::Sender<Result<Option<Author>>>,
    },
    #[display("DeleteAuthor")]
    DeleteAuthor {
        author: AuthorId,
        #[debug("reply")]
        reply: oneshot::Sender<Result<()>>,
    },
    #[display("NewReplica")]
    ImportNamespace {
        capability: Capability,
        #[debug("reply")]
        reply: oneshot::Sender<Result<NamespaceId>>,
    },
    #[display("ListAuthors")]
    ListAuthors {
        #[debug("reply")]
        reply: flume::Sender<Result<AuthorId>>,
    },
    #[display("ListReplicas")]
    ListReplicas {
        #[debug("reply")]
        reply: flume::Sender<Result<(NamespaceId, CapabilityKind)>>,
    },
    #[display("ContentHashes")]
    ContentHashes {
        #[debug("reply")]
        reply: oneshot::Sender<Result<ContentHashesIterator>>,
    },
    #[display("Replica({}, {})", _0.fmt_short(), _1)]
    Replica(NamespaceId, ReplicaAction),
    #[display("Shutdown")]
    Shutdown {
        #[debug("reply")]
        reply: Option<oneshot::Sender<Store>>,
    },
}

#[derive(derive_more::Debug, strum::Display)]
enum ReplicaAction {
    Open {
        #[debug("reply")]
        reply: oneshot::Sender<Result<()>>,
        opts: OpenOpts,
    },
    Close {
        #[debug("reply")]
        reply: oneshot::Sender<Result<bool>>,
    },
    GetState {
        #[debug("reply")]
        reply: oneshot::Sender<Result<OpenState>>,
    },
    SetSync {
        sync: bool,
        #[debug("reply")]
        reply: oneshot::Sender<Result<()>>,
    },
    Subscribe {
        sender: flume::Sender<Event>,
        #[debug("reply")]
        reply: oneshot::Sender<Result<()>>,
    },
    Unsubscribe {
        sender: flume::Sender<Event>,
        #[debug("reply")]
        reply: oneshot::Sender<Result<()>>,
    },
    InsertLocal {
        author: AuthorId,
        key: Bytes,
        hash: Hash,
        len: u64,
        #[debug("reply")]
        reply: oneshot::Sender<Result<()>>,
    },
    DeletePrefix {
        author: AuthorId,
        key: Bytes,
        #[debug("reply")]
        reply: oneshot::Sender<Result<usize>>,
    },
    InsertRemote {
        entry: SignedEntry,
        from: PeerIdBytes,
        content: Content,
        #[debug("reply")]
        reply: oneshot::Sender<Result<()>>,
    },
    SyncInitialMessage {
        #[debug("reply")]
        reply: oneshot::Sender<Result<Message<SignedEntry>>>,
    },
    SyncProcessMessage {
        message: Message<SignedEntry>,
        from: PeerIdBytes,
        state: SyncOutcome,
        #[debug("reply")]
        reply: oneshot::Sender<Result<(Option<Message<SignedEntry>>, SyncOutcome)>>,
    },
    GetSyncPeers {
        #[debug("reply")]
        reply: oneshot::Sender<Result<Option<Vec<PeerIdBytes>>>>,
    },
    RegisterUsefulPeer {
        peer: PeerIdBytes,
        #[debug("reply")]
        reply: oneshot::Sender<Result<()>>,
    },
    GetExact {
        author: AuthorId,
        key: Bytes,
        include_empty: bool,
        reply: oneshot::Sender<Result<Option<SignedEntry>>>,
    },
    GetMany {
        query: Query,
        reply: flume::Sender<Result<SignedEntry>>,
    },
    DropReplica {
        reply: oneshot::Sender<Result<()>>,
    },
    ExportSecretKey {
        reply: oneshot::Sender<Result<NamespaceSecret>>,
    },
    HasNewsForUs {
        heads: AuthorHeads,
        #[debug("reply")]
        reply: oneshot::Sender<Result<Option<NonZeroU64>>>,
    },
    SetDownloadPolicy {
        policy: DownloadPolicy,
        #[debug("reply")]
        reply: oneshot::Sender<Result<()>>,
    },
    GetDownloadPolicy {
        #[debug("reply")]
        reply: oneshot::Sender<Result<DownloadPolicy>>,
    },
}

/// The state for an open replica.
#[derive(Debug, Clone, Copy, Default, PartialEq, Eq, Serialize, Deserialize)]
pub struct OpenState {
    /// Whether to accept sync requests for this replica.
    pub sync: bool,
    /// How many event subscriptions are open
    pub subscribers: usize,
    /// By how many handles the replica is currently held open
    pub handles: usize,
}

#[derive(Debug)]
<<<<<<< HEAD
struct OpenReplica<C> {
    replica: Replica<StoreInstance, C>,
    handles: usize,
=======
struct OpenReplica {
    info: ReplicaInfo,
>>>>>>> 9b3165b7
    sync: bool,
    handles: usize,
}

/// The [`SyncHandle`] controls an actor thread which executes replica and store operations.
///
/// The [`SyncHandle`] exposes async methods which all send messages into the actor thread, usually
/// returning something via a return channel. The actor thread itself is a regular [`std::thread`]
/// which processes incoming messages sequentially.
///
/// The handle is cheaply cloneable. Once the last clone is dropped, the actor thread is joined.
/// The thread will finish processing all messages in the channel queue, and then exit.
/// To prevent this last drop from blocking the calling thread, you can call [`SyncHandle::shutdown`]
/// and await its result before dropping the last [`SyncHandle`]. This ensures that
/// waiting for the actor to finish happens in an async context, and therefore that the final
/// [`SyncHandle::drop`] will not block.
#[derive(Debug, Clone)]
pub struct SyncHandle {
    tx: flume::Sender<Action>,
    join_handle: Arc<Option<JoinHandle<()>>>,
}

/// Options when opening a replica.
#[derive(Debug, Default)]
pub struct OpenOpts {
    /// Set to true to set sync state to true.
    pub sync: bool,
    /// Optionally subscribe to replica events.
    pub subscribe: Option<flume::Sender<Event>>,
}
impl OpenOpts {
    /// Set sync state to true.
    pub fn sync(mut self) -> Self {
        self.sync = true;
        self
    }
    /// Subscribe to replica events.
    pub fn subscribe(mut self, subscribe: flume::Sender<Event>) -> Self {
        self.subscribe = Some(subscribe);
        self
    }
}

#[allow(missing_docs)]
impl SyncHandle {
    /// Spawn a sync actor and return a handle.
<<<<<<< HEAD
    pub fn spawn<C: ContentStore>(store: Store, content_store: C, me: String) -> SyncHandle {
        const ACTION_CAP: usize = 1024;
=======
    pub fn spawn(
        store: Store,
        content_status_callback: Option<ContentStatusCallback>,
        me: String,
    ) -> SyncHandle {
>>>>>>> 9b3165b7
        let (action_tx, action_rx) = flume::bounded(ACTION_CAP);
        let actor = Actor {
            store,
            states: Default::default(),
            action_rx,
            content_store,
        };
        let join_handle = std::thread::Builder::new()
            .name("sync-actor".to_string())
            .spawn(move || {
                let span = error_span!("sync", %me);
                let _enter = span.enter();

                if let Err(err) = actor.run() {
                    error!("Sync actor closed with error: {err:?}");
                }
            })
            .expect("failed to spawn thread");
        let join_handle = Arc::new(Some(join_handle));
        SyncHandle {
            tx: action_tx,
            join_handle,
        }
    }

    pub async fn open(&self, namespace: NamespaceId, opts: OpenOpts) -> Result<()> {
        let (reply, rx) = oneshot::channel();
        let action = ReplicaAction::Open { reply, opts };
        self.send_replica(namespace, action).await?;
        rx.await?
    }

    pub async fn close(&self, namespace: NamespaceId) -> Result<bool> {
        let (reply, rx) = oneshot::channel();
        self.send_replica(namespace, ReplicaAction::Close { reply })
            .await?;
        rx.await?
    }

    pub async fn subscribe(
        &self,
        namespace: NamespaceId,
        sender: flume::Sender<Event>,
    ) -> Result<()> {
        let (reply, rx) = oneshot::channel();
        self.send_replica(namespace, ReplicaAction::Subscribe { sender, reply })
            .await?;
        rx.await?
    }

    pub async fn unsubscribe(
        &self,
        namespace: NamespaceId,
        sender: flume::Sender<Event>,
    ) -> Result<()> {
        let (reply, rx) = oneshot::channel();
        self.send_replica(namespace, ReplicaAction::Unsubscribe { sender, reply })
            .await?;
        rx.await?
    }

    pub async fn set_sync(&self, namespace: NamespaceId, sync: bool) -> Result<()> {
        let (reply, rx) = oneshot::channel();
        let action = ReplicaAction::SetSync { sync, reply };
        self.send_replica(namespace, action).await?;
        rx.await?
    }

    pub async fn insert_local(
        &self,
        namespace: NamespaceId,
        author: AuthorId,
        key: Bytes,
        hash: Hash,
        len: u64,
    ) -> Result<()> {
        let (reply, rx) = oneshot::channel();
        let action = ReplicaAction::InsertLocal {
            author,
            key,
            hash,
            len,
            reply,
        };
        self.send_replica(namespace, action).await?;
        rx.await?
    }

    pub async fn delete_prefix(
        &self,
        namespace: NamespaceId,
        author: AuthorId,
        key: Bytes,
    ) -> Result<usize> {
        let (reply, rx) = oneshot::channel();
        let action = ReplicaAction::DeletePrefix { author, key, reply };
        self.send_replica(namespace, action).await?;
        rx.await?
    }

    pub async fn insert_remote(
        &self,
        namespace: NamespaceId,
        entry: SignedEntry,
        from: PeerIdBytes,
        content: Content,
    ) -> Result<()> {
        let (reply, rx) = oneshot::channel();
        let action = ReplicaAction::InsertRemote {
            entry,
            from,
            content,
            reply,
        };
        self.send_replica(namespace, action).await?;
        rx.await?
    }

    pub async fn sync_initial_message(
        &self,
        namespace: NamespaceId,
    ) -> Result<Message<SignedEntry>> {
        let (reply, rx) = oneshot::channel();
        let action = ReplicaAction::SyncInitialMessage { reply };
        self.send_replica(namespace, action).await?;
        rx.await?
    }

    pub async fn sync_process_message(
        &self,
        namespace: NamespaceId,
        message: Message<SignedEntry>,
        from: PeerIdBytes,
        state: SyncOutcome,
    ) -> Result<(Option<Message<SignedEntry>>, SyncOutcome)> {
        let (reply, rx) = oneshot::channel();
        let action = ReplicaAction::SyncProcessMessage {
            reply,
            message,
            from,
            state,
        };
        self.send_replica(namespace, action).await?;
        rx.await?
    }

    pub async fn get_sync_peers(&self, namespace: NamespaceId) -> Result<Option<Vec<PeerIdBytes>>> {
        let (reply, rx) = oneshot::channel();
        let action = ReplicaAction::GetSyncPeers { reply };
        self.send_replica(namespace, action).await?;
        rx.await?
    }

    pub async fn register_useful_peer(
        &self,
        namespace: NamespaceId,
        peer: PeerIdBytes,
    ) -> Result<()> {
        let (reply, rx) = oneshot::channel();
        let action = ReplicaAction::RegisterUsefulPeer { reply, peer };
        self.send_replica(namespace, action).await?;
        rx.await?
    }

    pub async fn has_news_for_us(
        &self,
        namespace: NamespaceId,
        heads: AuthorHeads,
    ) -> Result<Option<NonZeroU64>> {
        let (reply, rx) = oneshot::channel();
        let action = ReplicaAction::HasNewsForUs { reply, heads };
        self.send_replica(namespace, action).await?;
        rx.await?
    }

    pub async fn get_many(
        &self,
        namespace: NamespaceId,
        query: Query,
        reply: flume::Sender<Result<SignedEntry>>,
    ) -> Result<()> {
        let action = ReplicaAction::GetMany { query, reply };
        self.send_replica(namespace, action).await?;
        Ok(())
    }

    pub async fn get_exact(
        &self,
        namespace: NamespaceId,
        author: AuthorId,
        key: Bytes,
        include_empty: bool,
    ) -> Result<Option<SignedEntry>> {
        let (reply, rx) = oneshot::channel();
        let action = ReplicaAction::GetExact {
            author,
            key,
            include_empty,
            reply,
        };
        self.send_replica(namespace, action).await?;
        rx.await?
    }

    pub async fn drop_replica(&self, namespace: NamespaceId) -> Result<()> {
        let (reply, rx) = oneshot::channel();
        let action = ReplicaAction::DropReplica { reply };
        self.send_replica(namespace, action).await?;
        rx.await?
    }

    pub async fn export_secret_key(&self, namespace: NamespaceId) -> Result<NamespaceSecret> {
        let (reply, rx) = oneshot::channel();
        let action = ReplicaAction::ExportSecretKey { reply };
        self.send_replica(namespace, action).await?;
        rx.await?
    }

    pub async fn get_state(&self, namespace: NamespaceId) -> Result<OpenState> {
        let (reply, rx) = oneshot::channel();
        let action = ReplicaAction::GetState { reply };
        self.send_replica(namespace, action).await?;
        rx.await?
    }

    pub async fn shutdown(&self) -> Result<Store> {
        let (reply, rx) = oneshot::channel();
        let action = Action::Shutdown { reply: Some(reply) };
        self.send(action).await.ok();
        Ok(rx.await?)
    }

    pub async fn list_authors(&self, reply: flume::Sender<Result<AuthorId>>) -> Result<()> {
        self.send(Action::ListAuthors { reply }).await
    }

    pub async fn list_replicas(
        &self,
        reply: flume::Sender<Result<(NamespaceId, CapabilityKind)>>,
    ) -> Result<()> {
        self.send(Action::ListReplicas { reply }).await
    }

    pub async fn import_author(&self, author: Author) -> Result<AuthorId> {
        let (reply, rx) = oneshot::channel();
        self.send(Action::ImportAuthor { author, reply }).await?;
        rx.await?
    }

    pub async fn export_author(&self, author: AuthorId) -> Result<Option<Author>> {
        let (reply, rx) = oneshot::channel();
        self.send(Action::ExportAuthor { author, reply }).await?;
        rx.await?
    }

    pub async fn delete_author(&self, author: AuthorId) -> Result<()> {
        let (reply, rx) = oneshot::channel();
        self.send(Action::DeleteAuthor { author, reply }).await?;
        rx.await?
    }

    pub async fn import_namespace(&self, capability: Capability) -> Result<NamespaceId> {
        let (reply, rx) = oneshot::channel();
        self.send(Action::ImportNamespace { capability, reply })
            .await?;
        rx.await?
    }

    pub async fn get_download_policy(&self, namespace: NamespaceId) -> Result<DownloadPolicy> {
        let (reply, rx) = oneshot::channel();
        let action = ReplicaAction::GetDownloadPolicy { reply };
        self.send_replica(namespace, action).await?;
        rx.await?
    }

    pub async fn set_download_policy(
        &self,
        namespace: NamespaceId,
        policy: DownloadPolicy,
    ) -> Result<()> {
        let (reply, rx) = oneshot::channel();
        let action = ReplicaAction::SetDownloadPolicy { reply, policy };
        self.send_replica(namespace, action).await?;
        rx.await?
    }

    pub async fn content_hashes(&self) -> Result<ContentHashesIterator> {
        let (reply, rx) = oneshot::channel();
        self.send(Action::ContentHashes { reply }).await?;
        rx.await?
    }

    async fn send(&self, action: Action) -> Result<()> {
        self.tx
            .send_async(action)
            .await
            .context("sending to iroh_sync actor failed")?;
        Ok(())
    }
    async fn send_replica(&self, namespace: NamespaceId, action: ReplicaAction) -> Result<()> {
        self.send(Action::Replica(namespace, action)).await?;
        Ok(())
    }
}

impl Drop for SyncHandle {
    fn drop(&mut self) {
        // this means we're dropping the last reference
        if let Some(handle) = Arc::get_mut(&mut self.join_handle) {
            self.tx.send(Action::Shutdown { reply: None }).ok();
            let handle = handle.take().expect("this can only run once");
            if let Err(err) = handle.join() {
                warn!(?err, "Failed to join sync actor");
            }
        }
    }
}

struct Actor<C> {
    store: Store,
    states: OpenReplicas<C>,
    action_rx: flume::Receiver<Action>,
    content_store: C,
}

<<<<<<< HEAD
impl<C: ContentStore> Actor<C> {
    fn run(&mut self) -> Result<()> {
        while let Ok(action) = self.action_rx.recv() {
=======
impl Actor {
    fn run(mut self) -> Result<()> {
        loop {
            let action = match self.action_rx.recv_timeout(MAX_COMMIT_DELAY) {
                Ok(action) => action,
                Err(flume::RecvTimeoutError::Timeout) => {
                    if let Err(cause) = self.store.flush() {
                        error!(?cause, "failed to flush store");
                    }
                    continue;
                }
                Err(flume::RecvTimeoutError::Disconnected) => {
                    debug!("action channel disconnected");
                    break;
                }
            };
>>>>>>> 9b3165b7
            trace!(%action, "tick");
            match action {
                Action::Shutdown { reply } => {
                    if let Err(cause) = self.store.flush() {
                        warn!(?cause, "failed to flush store");
                    }
                    self.close_all();
                    if let Some(reply) = reply {
                        send_reply(reply, self.store).ok();
                    }
                    break;
                }
                action => {
                    if self.on_action(action).is_err() {
                        warn!("failed to send reply: receiver dropped");
                    }
                }
            }
        }
        debug!("shutdown");
        Ok(())
    }

    fn on_action(&mut self, action: Action) -> Result<(), SendReplyError> {
        match action {
            Action::Shutdown { .. } => {
                unreachable!("Shutdown action should be handled in run()")
            }
            Action::ImportAuthor { author, reply } => {
                let id = author.id();
                send_reply(reply, self.store.import_author(author).map(|_| id))
            }
            Action::ExportAuthor { author, reply } => {
                send_reply(reply, self.store.get_author(&author))
            }
            Action::DeleteAuthor { author, reply } => {
                send_reply(reply, self.store.delete_author(author))
            }
            Action::ImportNamespace { capability, reply } => send_reply_with(reply, self, |this| {
                let id = capability.id();
                let outcome = this.store.import_namespace(capability.clone())?;
                if let ImportNamespaceOutcome::Upgraded = outcome {
                    if let Ok(state) = this.states.get_mut(&id) {
                        state.info.merge_capability(capability)?;
                    }
                }
                Ok(id)
            }),
            Action::ListAuthors { reply } => iter_to_channel(
                reply,
                self.store
                    .list_authors()
                    .map(|a| a.map(|a| a.map(|a| a.id()))),
            ),
            Action::ListReplicas { reply } => iter_to_channel(reply, self.store.list_namespaces()),
            Action::ContentHashes { reply } => {
                send_reply_with(reply, self, |this| this.store.content_hashes())
            }
            Action::Replica(namespace, action) => self.on_replica_action(namespace, action),
        }
    }

    fn on_replica_action(
        &mut self,
        namespace: NamespaceId,
        action: ReplicaAction,
    ) -> Result<(), SendReplyError> {
        match action {
            ReplicaAction::Open { reply, opts } => {
                let res = self.open(namespace, opts);
                send_reply(reply, res)
            }
            ReplicaAction::Close { reply } => {
                let res = self.close(namespace);
                // ignore errors when no receiver is present for close
                reply.send(Ok(res)).ok();
                Ok(())
            }
            ReplicaAction::Subscribe { sender, reply } => send_reply_with(reply, self, |this| {
                let state = this.states.get_mut(&namespace)?;
                state.info.subscribe(sender);
                Ok(())
            }),
            ReplicaAction::Unsubscribe { sender, reply } => send_reply_with(reply, self, |this| {
                let state = this.states.get_mut(&namespace)?;
                state.info.unsubscribe(&sender);
                drop(sender);
                Ok(())
            }),
            ReplicaAction::SetSync { sync, reply } => send_reply_with(reply, self, |this| {
                let state = this.states.get_mut(&namespace)?;
                state.sync = sync;
                Ok(())
            }),
            ReplicaAction::InsertLocal {
                author,
                key,
                hash,
                len,
                reply,
            } => send_reply_with(reply, self, move |this| {
                let author = get_author(&mut this.store, &author)?;
                let mut replica = this.states.replica(namespace, &mut this.store)?;
                replica.insert(&key, &author, hash, len)?;
                Ok(())
            }),
            ReplicaAction::DeletePrefix { author, key, reply } => {
                send_reply_with(reply, self, |this| {
                    let author = get_author(&mut this.store, &author)?;
                    let mut replica = this.states.replica(namespace, &mut this.store)?;
                    let res = replica.delete_prefix(&key, &author)?;
                    Ok(res)
                })
            }
            ReplicaAction::InsertRemote {
                entry,
                from,
                content,
                reply,
            } => send_reply_with(reply, self, move |this| {
<<<<<<< HEAD
                let replica = this.states.replica_if_syncing(&namespace)?;
                replica.insert_remote_entry(entry, from, content)?;
=======
                let mut replica = this
                    .states
                    .replica_if_syncing(&namespace, &mut this.store)?;
                replica.insert_remote_entry(entry, from, content_status)?;
>>>>>>> 9b3165b7
                Ok(())
            }),

            ReplicaAction::SyncInitialMessage { reply } => {
                send_reply_with(reply, self, move |this| {
                    let mut replica = this
                        .states
                        .replica_if_syncing(&namespace, &mut this.store)?;
                    let res = replica.sync_initial_message()?;
                    Ok(res)
                })
            }
            ReplicaAction::SyncProcessMessage {
                message,
                from,
                mut state,
                reply,
            } => send_reply_with(reply, self, move |this| {
                let mut replica = this
                    .states
                    .replica_if_syncing(&namespace, &mut this.store)?;
                let res = replica.sync_process_message(message, from, &mut state)?;
                Ok((res, state))
            }),
            ReplicaAction::GetSyncPeers { reply } => send_reply_with(reply, self, move |this| {
                this.states.ensure_open(&namespace)?;
                let peers = this.store.get_sync_peers(&namespace)?;
                Ok(peers.map(|iter| iter.collect()))
            }),
            ReplicaAction::RegisterUsefulPeer { peer, reply } => {
                let res = self.store.register_useful_peer(namespace, peer);
                send_reply(reply, res)
            }
            ReplicaAction::GetExact {
                author,
                key,
                include_empty,
                reply,
            } => send_reply_with(reply, self, move |this| {
                this.states.ensure_open(&namespace)?;
                this.store.get_exact(namespace, author, key, include_empty)
            }),
            ReplicaAction::GetMany { query, reply } => {
                let iter = self
                    .states
                    .ensure_open(&namespace)
                    .and_then(|_| self.store.get_many(namespace, query));
                iter_to_channel(reply, iter)
            }
            ReplicaAction::DropReplica { reply } => send_reply_with(reply, self, |this| {
                this.close(namespace);
                this.store.remove_replica(&namespace)
            }),
            ReplicaAction::ExportSecretKey { reply } => {
                let res = self
                    .states
                    .get_mut(&namespace)
                    .and_then(|state| Ok(state.info.capability.secret_key()?.clone()));
                send_reply(reply, res)
            }
            ReplicaAction::GetState { reply } => send_reply_with(reply, self, move |this| {
                let state = this.states.get_mut(&namespace)?;
                let handles = state.handles;
                let sync = state.sync;
                let subscribers = state.info.subscribers_count();
                Ok(OpenState {
                    handles,
                    sync,
                    subscribers,
                })
            }),
            ReplicaAction::HasNewsForUs { heads, reply } => {
                let res = self.store.has_news_for_us(namespace, &heads);
                send_reply(reply, res)
            }
            ReplicaAction::SetDownloadPolicy { policy, reply } => {
                send_reply(reply, self.store.set_download_policy(&namespace, policy))
            }
            ReplicaAction::GetDownloadPolicy { reply } => {
                send_reply(reply, self.store.get_download_policy(&namespace))
            }
        }
    }

    fn close(&mut self, namespace: NamespaceId) -> bool {
        let res = self.states.close(namespace);
        if res {
            self.store.close_replica(namespace);
        }
        res
    }

    fn close_all(&mut self) {
        for id in self.states.close_all() {
            self.store.close_replica(id);
        }
    }

    fn open(&mut self, namespace: NamespaceId, opts: OpenOpts) -> Result<()> {
        let open_cb = || {
<<<<<<< HEAD
            let replica = self
                .store
                .open_replica(&namespace, self.content_store.clone())?;
            Ok(replica)
=======
            let mut info = self.store.load_replica_info(&namespace)?;
            if let Some(cb) = &self.content_status_callback {
                info.set_content_status_callback(Arc::clone(cb));
            }
            Ok(info)
>>>>>>> 9b3165b7
        };
        self.states.open_with(namespace, opts, open_cb)
    }
}

struct OpenReplicas<C>(HashMap<NamespaceId, OpenReplica<C>>);
impl<C> Default for OpenReplicas<C> {
    fn default() -> Self {
        Self(HashMap::new())
    }
}

<<<<<<< HEAD
impl<C: ContentStore> OpenReplicas<C> {
    fn replica(&mut self, namespace: &NamespaceId) -> Result<&mut Replica<StoreInstance, C>> {
        self.get_mut(namespace).map(|state| &mut state.replica)
    }

    fn get_mut(&mut self, namespace: &NamespaceId) -> Result<&mut OpenReplica<C>> {
        self.0.get_mut(namespace).context("replica not open")
=======
impl OpenReplicas {
    fn replica<'a, 'b>(
        &'a mut self,
        namespace: NamespaceId,
        store: &'b mut Store,
    ) -> Result<Replica<'b, &'a mut ReplicaInfo>> {
        let state = self.get_mut(&namespace)?;
        Ok(Replica::new(
            StoreInstance::new(state.info.capability.id(), store),
            &mut state.info,
        ))
>>>>>>> 9b3165b7
    }

    fn replica_if_syncing<'a, 'b>(
        &'a mut self,
        namespace: &NamespaceId,
<<<<<<< HEAD
    ) -> Result<&mut Replica<StoreInstance, C>> {
=======
        store: &'b mut Store,
    ) -> Result<Replica<'b, &'a mut ReplicaInfo>> {
>>>>>>> 9b3165b7
        let state = self.get_mut(namespace)?;
        anyhow::ensure!(state.sync, "sync is not enabled for replica");
        Ok(Replica::new(
            StoreInstance::new(state.info.capability.id(), store),
            &mut state.info,
        ))
    }

    fn get_mut(&mut self, namespace: &NamespaceId) -> Result<&mut OpenReplica> {
        self.0.get_mut(namespace).context("replica not open")
    }

    fn is_open(&self, namespace: &NamespaceId) -> bool {
        self.0.contains_key(namespace)
    }

    fn ensure_open(&self, namespace: &NamespaceId) -> Result<()> {
        match self.is_open(namespace) {
            true => Ok(()),
            false => Err(anyhow!("replica not open")),
        }
    }
    fn open_with(
        &mut self,
        namespace: NamespaceId,
        opts: OpenOpts,
<<<<<<< HEAD
        open_cb: impl Fn() -> Result<Replica<StoreInstance, C>>,
=======
        mut open_cb: impl FnMut() -> Result<ReplicaInfo>,
>>>>>>> 9b3165b7
    ) -> Result<()> {
        match self.0.entry(namespace) {
            hash_map::Entry::Vacant(e) => {
                let mut info = open_cb()?;
                if let Some(sender) = opts.subscribe {
                    info.subscribe(sender);
                }
                debug!(namespace = %namespace.fmt_short(), "open");
                let state = OpenReplica {
                    info,
                    sync: opts.sync,
                    handles: 1,
                };
                e.insert(state);
            }
            hash_map::Entry::Occupied(mut e) => {
                let state = e.get_mut();
                state.handles += 1;
                state.sync = state.sync || opts.sync;
                if let Some(sender) = opts.subscribe {
                    state.info.subscribe(sender);
                }
            }
        }
        Ok(())
    }
<<<<<<< HEAD
    fn close_with(
        &mut self,
        namespace: NamespaceId,
        on_close: impl Fn(Replica<StoreInstance, C>),
    ) -> bool {
=======
    fn close(&mut self, namespace: NamespaceId) -> bool {
>>>>>>> 9b3165b7
        match self.0.entry(namespace) {
            hash_map::Entry::Vacant(_e) => {
                warn!(namespace = %namespace.fmt_short(), "received close request for closed replica");
                true
            }
            hash_map::Entry::Occupied(mut e) => {
                let state = e.get_mut();
                state.handles = state.handles.wrapping_sub(1);
                if state.handles == 0 {
                    let _ = e.remove_entry();
                    debug!(namespace = %namespace.fmt_short(), "close");
                    true
                } else {
                    false
                }
            }
        }
    }

<<<<<<< HEAD
    fn close_all_with(&mut self, on_close: impl Fn(Replica<StoreInstance, C>)) {
        for (_namespace, state) in self.0.drain() {
            on_close(state.replica)
        }
=======
    fn close_all(&mut self) -> impl Iterator<Item = NamespaceId> + '_ {
        self.0.drain().map(|(n, _s)| n)
>>>>>>> 9b3165b7
    }
}

fn iter_to_channel<T: Send + 'static>(
    channel: flume::Sender<Result<T>>,
    iter: Result<impl Iterator<Item = Result<T>>>,
) -> Result<(), SendReplyError> {
    match iter {
        Err(err) => channel.send(Err(err)).map_err(send_reply_error)?,
        Ok(iter) => {
            for item in iter {
                channel.send(item).map_err(send_reply_error)?;
            }
        }
    }
    Ok(())
}

fn get_author(store: &mut Store, id: &AuthorId) -> Result<Author> {
    store.get_author(id)?.context("author not found")
}

#[derive(Debug)]
struct SendReplyError;

fn send_reply<T>(sender: oneshot::Sender<T>, value: T) -> Result<(), SendReplyError> {
    sender.send(value).map_err(send_reply_error)
}

fn send_reply_with<T, C>(
    sender: oneshot::Sender<Result<T>>,
    this: &mut Actor<C>,
    f: impl FnOnce(&mut Actor<C>) -> Result<T>,
) -> Result<(), SendReplyError> {
    sender.send(f(this)).map_err(send_reply_error)
}

fn send_reply_error<T>(_err: T) -> SendReplyError {
    SendReplyError
}

#[cfg(test)]
mod tests {
    use crate::{store, NoopContentStore};

    use super::*;
    #[tokio::test]
    async fn open_close() -> anyhow::Result<()> {
        let store = store::Store::memory();
        let sync = SyncHandle::spawn(store, NoopContentStore, "foo".into());
        let namespace = NamespaceSecret::new(&mut rand::rngs::OsRng {});
        let id = namespace.id();
        sync.import_namespace(namespace.into()).await?;
        sync.open(id, Default::default()).await?;
        let (tx, rx) = flume::bounded(10);
        sync.subscribe(id, tx).await?;
        sync.close(id).await?;
        assert!(rx.recv_async().await.is_err());
        Ok(())
    }
}<|MERGE_RESOLUTION|>--- conflicted
+++ resolved
@@ -17,19 +17,12 @@
 
 use crate::{
     ranger::Message,
-<<<<<<< HEAD
-    store::{fs::StoreInstance, DownloadPolicy, ImportNamespaceOutcome, Query, Store},
-    Author, AuthorHeads, AuthorId, Capability, CapabilityKind, Content, ContentStore, Event,
-    NamespaceId, NamespaceSecret, PeerIdBytes, Replica, SignedEntry, SyncOutcome,
-=======
     store::{
         fs::{ContentHashesIterator, StoreInstance},
         DownloadPolicy, ImportNamespaceOutcome, Query, Store,
     },
-    Author, AuthorHeads, AuthorId, Capability, CapabilityKind, ContentStatus,
-    ContentStatusCallback, Event, NamespaceId, NamespaceSecret, PeerIdBytes, Replica, ReplicaInfo,
-    SignedEntry, SyncOutcome,
->>>>>>> 9b3165b7
+    Author, AuthorHeads, AuthorId, Capability, CapabilityKind, Content, ContentStore, Event,
+    NamespaceId, NamespaceSecret, PeerIdBytes, Replica, ReplicaInfo, SignedEntry, SyncOutcome,
 };
 
 const ACTION_CAP: usize = 1024;
@@ -200,14 +193,8 @@
 }
 
 #[derive(Debug)]
-<<<<<<< HEAD
-struct OpenReplica<C> {
-    replica: Replica<StoreInstance, C>,
-    handles: usize,
-=======
 struct OpenReplica {
     info: ReplicaInfo,
->>>>>>> 9b3165b7
     sync: bool,
     handles: usize,
 }
@@ -254,16 +241,11 @@
 #[allow(missing_docs)]
 impl SyncHandle {
     /// Spawn a sync actor and return a handle.
-<<<<<<< HEAD
-    pub fn spawn<C: ContentStore>(store: Store, content_store: C, me: String) -> SyncHandle {
-        const ACTION_CAP: usize = 1024;
-=======
-    pub fn spawn(
+    pub fn spawn<C: ContentStore + 'static>(
         store: Store,
-        content_status_callback: Option<ContentStatusCallback>,
+        content_store: C,
         me: String,
     ) -> SyncHandle {
->>>>>>> 9b3165b7
         let (action_tx, action_rx) = flume::bounded(ACTION_CAP);
         let actor = Actor {
             store,
@@ -584,17 +566,12 @@
 
 struct Actor<C> {
     store: Store,
-    states: OpenReplicas<C>,
+    content_store: C,
+    states: OpenReplicas,
     action_rx: flume::Receiver<Action>,
-    content_store: C,
-}
-
-<<<<<<< HEAD
+}
+
 impl<C: ContentStore> Actor<C> {
-    fn run(&mut self) -> Result<()> {
-        while let Ok(action) = self.action_rx.recv() {
-=======
-impl Actor {
     fn run(mut self) -> Result<()> {
         loop {
             let action = match self.action_rx.recv_timeout(MAX_COMMIT_DELAY) {
@@ -610,7 +587,6 @@
                     break;
                 }
             };
->>>>>>> 9b3165b7
             trace!(%action, "tick");
             match action {
                 Action::Shutdown { reply } => {
@@ -713,14 +689,18 @@
                 reply,
             } => send_reply_with(reply, self, move |this| {
                 let author = get_author(&mut this.store, &author)?;
-                let mut replica = this.states.replica(namespace, &mut this.store)?;
+                let mut replica =
+                    this.states
+                        .replica(namespace, &mut this.store, &this.content_store)?;
                 replica.insert(&key, &author, hash, len)?;
                 Ok(())
             }),
             ReplicaAction::DeletePrefix { author, key, reply } => {
                 send_reply_with(reply, self, |this| {
                     let author = get_author(&mut this.store, &author)?;
-                    let mut replica = this.states.replica(namespace, &mut this.store)?;
+                    let mut replica =
+                        this.states
+                            .replica(namespace, &mut this.store, &this.content_store)?;
                     let res = replica.delete_prefix(&key, &author)?;
                     Ok(res)
                 })
@@ -731,23 +711,22 @@
                 content,
                 reply,
             } => send_reply_with(reply, self, move |this| {
-<<<<<<< HEAD
-                let replica = this.states.replica_if_syncing(&namespace)?;
+                let mut replica = this.states.replica_if_syncing(
+                    &namespace,
+                    &mut this.store,
+                    &this.content_store,
+                )?;
                 replica.insert_remote_entry(entry, from, content)?;
-=======
-                let mut replica = this
-                    .states
-                    .replica_if_syncing(&namespace, &mut this.store)?;
-                replica.insert_remote_entry(entry, from, content_status)?;
->>>>>>> 9b3165b7
                 Ok(())
             }),
 
             ReplicaAction::SyncInitialMessage { reply } => {
                 send_reply_with(reply, self, move |this| {
-                    let mut replica = this
-                        .states
-                        .replica_if_syncing(&namespace, &mut this.store)?;
+                    let mut replica = this.states.replica_if_syncing(
+                        &namespace,
+                        &mut this.store,
+                        &this.content_store,
+                    )?;
                     let res = replica.sync_initial_message()?;
                     Ok(res)
                 })
@@ -758,9 +737,11 @@
                 mut state,
                 reply,
             } => send_reply_with(reply, self, move |this| {
-                let mut replica = this
-                    .states
-                    .replica_if_syncing(&namespace, &mut this.store)?;
+                let mut replica = this.states.replica_if_syncing(
+                    &namespace,
+                    &mut this.store,
+                    &this.content_store,
+                )?;
                 let res = replica.sync_process_message(message, from, &mut state)?;
                 Ok((res, state))
             }),
@@ -840,66 +821,42 @@
 
     fn open(&mut self, namespace: NamespaceId, opts: OpenOpts) -> Result<()> {
         let open_cb = || {
-<<<<<<< HEAD
-            let replica = self
-                .store
-                .open_replica(&namespace, self.content_store.clone())?;
-            Ok(replica)
-=======
-            let mut info = self.store.load_replica_info(&namespace)?;
-            if let Some(cb) = &self.content_status_callback {
-                info.set_content_status_callback(Arc::clone(cb));
-            }
+            let info = self.store.load_replica_info(&namespace)?;
             Ok(info)
->>>>>>> 9b3165b7
         };
         self.states.open_with(namespace, opts, open_cb)
     }
 }
 
-struct OpenReplicas<C>(HashMap<NamespaceId, OpenReplica<C>>);
-impl<C> Default for OpenReplicas<C> {
-    fn default() -> Self {
-        Self(HashMap::new())
-    }
-}
-
-<<<<<<< HEAD
-impl<C: ContentStore> OpenReplicas<C> {
-    fn replica(&mut self, namespace: &NamespaceId) -> Result<&mut Replica<StoreInstance, C>> {
-        self.get_mut(namespace).map(|state| &mut state.replica)
-    }
-
-    fn get_mut(&mut self, namespace: &NamespaceId) -> Result<&mut OpenReplica<C>> {
-        self.0.get_mut(namespace).context("replica not open")
-=======
+#[derive(Default)]
+struct OpenReplicas(HashMap<NamespaceId, OpenReplica>);
+
 impl OpenReplicas {
-    fn replica<'a, 'b>(
+    fn replica<'a, 'b, C: ContentStore>(
         &'a mut self,
         namespace: NamespaceId,
         store: &'b mut Store,
-    ) -> Result<Replica<'b, &'a mut ReplicaInfo>> {
+        content_store: &'b C,
+    ) -> Result<Replica<'b, 'b, C, &'a mut ReplicaInfo>> {
         let state = self.get_mut(&namespace)?;
         Ok(Replica::new(
             StoreInstance::new(state.info.capability.id(), store),
+            content_store,
             &mut state.info,
         ))
->>>>>>> 9b3165b7
-    }
-
-    fn replica_if_syncing<'a, 'b>(
+    }
+
+    fn replica_if_syncing<'a, 'b, C: ContentStore>(
         &'a mut self,
         namespace: &NamespaceId,
-<<<<<<< HEAD
-    ) -> Result<&mut Replica<StoreInstance, C>> {
-=======
         store: &'b mut Store,
-    ) -> Result<Replica<'b, &'a mut ReplicaInfo>> {
->>>>>>> 9b3165b7
+        content_store: &'b C,
+    ) -> Result<Replica<'b, 'b, C, &'a mut ReplicaInfo>> {
         let state = self.get_mut(namespace)?;
         anyhow::ensure!(state.sync, "sync is not enabled for replica");
         Ok(Replica::new(
             StoreInstance::new(state.info.capability.id(), store),
+            content_store,
             &mut state.info,
         ))
     }
@@ -922,11 +879,7 @@
         &mut self,
         namespace: NamespaceId,
         opts: OpenOpts,
-<<<<<<< HEAD
-        open_cb: impl Fn() -> Result<Replica<StoreInstance, C>>,
-=======
         mut open_cb: impl FnMut() -> Result<ReplicaInfo>,
->>>>>>> 9b3165b7
     ) -> Result<()> {
         match self.0.entry(namespace) {
             hash_map::Entry::Vacant(e) => {
@@ -953,15 +906,8 @@
         }
         Ok(())
     }
-<<<<<<< HEAD
-    fn close_with(
-        &mut self,
-        namespace: NamespaceId,
-        on_close: impl Fn(Replica<StoreInstance, C>),
-    ) -> bool {
-=======
+
     fn close(&mut self, namespace: NamespaceId) -> bool {
->>>>>>> 9b3165b7
         match self.0.entry(namespace) {
             hash_map::Entry::Vacant(_e) => {
                 warn!(namespace = %namespace.fmt_short(), "received close request for closed replica");
@@ -981,15 +927,8 @@
         }
     }
 
-<<<<<<< HEAD
-    fn close_all_with(&mut self, on_close: impl Fn(Replica<StoreInstance, C>)) {
-        for (_namespace, state) in self.0.drain() {
-            on_close(state.replica)
-        }
-=======
     fn close_all(&mut self) -> impl Iterator<Item = NamespaceId> + '_ {
         self.0.drain().map(|(n, _s)| n)
->>>>>>> 9b3165b7
     }
 }
 
