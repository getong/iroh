--- conflicted
+++ resolved
@@ -37,10 +37,7 @@
     start: bool,
 
     /// Send log output to specified file descriptor.
-<<<<<<< HEAD
-=======
     #[cfg(unix)]
->>>>>>> 8e60d1be
     #[clap(long)]
     pub log_fd: Option<i32>,
 }
