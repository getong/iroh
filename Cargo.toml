[package]
name = "iroh"
version = "0.4.1"
edition = "2021"
readme = "README.md"
description = "IPFS reimagined"
license = "MIT/Apache-2.0"
authors = ["dignifiedquire <me@dignifiedquire.com>", "n0 team"]
repository = "https://github.com/n0-computer/iroh"

# Sadly this also needs to be updated in .github/workflows/ci.yml
rust-version = "1.63"

[dependencies]
# abao = { version = "0.2.0", features = ["group_size_16k", "tokio_io"], default-features = false }
anyhow = { version = "1", features = ["backtrace"] }
async-time-mock-tokio = "0.0.1"
backoff = "0.4.0"
base64 = "0.21.0"
blake3 = "1.3.3"
bytes = "1.4"
clap = { version = "4", features = ["derive"], optional = true }
console = { version = "0.15.5", optional = true }
crypto_box = { version = "0.8", features = ["serde"] }
curve25519-dalek = "=4.0.0-rc.1"
data-encoding = { version = "2.3.3", optional = true }
default-net = "0.14.1"
der = { version = "0.6", features = ["alloc", "derive"] }
derive_more = "0.99.17"
dirs-next = "2.0.0"
ed25519-dalek = { version = "=2.0.0-pre.0", features = ["serde", "rand_core"] }
flume = "0.10.14"
futures = "0.3.25"
governor = "0.5.1"
hex = "0.4.3"
hostname = "0.3.1"
http = "0.2.9"
hyper = { version = "0.14.25", features = ["server", "client", "http1"] }
indicatif = { version = "0.17", features = ["tokio"], optional = true }
libc = "0.2.139"
multibase = { version = "0.9.1", optional = true }
num_cpus = "1.15.0"
once_cell = "1.17.0"
os_info = "3.6.0"
portable-atomic = "1"
postcard = { version = "1", default-features = false, features = ["alloc", "use-std", "experimental-derive"] }
quic-rpc = { version = "0.5", default-features = false, features = ["quinn-transport", "flume-transport"] }
quinn = "0.9"
quinn-proto = "0.9"
quinn-udp = "0.3"
rand = "0.8"
rcgen = "0.10"
regex = { version = "1.7.1", optional = true }
reqwest = { version = "0.11.14", default-features = false, features = ["rustls-tls"] }
ring = "0.16.20"
rustls = { version = "0.20.8", default-features = false, features = ["dangerous_configuration"] }
rustls-acme = { version = "0.5.2", optional = true, features = ["tokio"] }
rustls-pemfile = { version = "1.0.2", optional = true }
serde = { version = "1", features = ["derive"] }
serde-error = "0.1.2"
serdect = "0.2.0"
socket2 = "0.4.7"
ssh-key = { version = "0.6.0-pre.0", features = ["ed25519", "std", "rand_core"] }
stun-rs = "0.1.4"
subtle = "2.4.1"
tempfile = "3.4"
thiserror = "1"
time = "0.3.20"
tokio = { version = "1", features = ["full"] }
tokio-rustls = { version = "0.23.4", optional = true }
tokio-stream = "0.1"
<<<<<<< HEAD
tokio-util = { version = "0.7", features = ["io-util", "io"] }
toml = { version = "0.7.3", optional = true }
=======
tokio-util = { version = "0.7" }
>>>>>>> 9272adb3
tracing = "0.1"
tracing-futures = "0.2.5"
tracing-subscriber = { version = "0.3", features = ["env-filter"] }
trust-dns-resolver = "0.22.0"
walkdir = "2"
webpki = "0.22"
wg = "0.3.1"
x509-parser = "0.14"
zeroize = "1.5"
bao-tree = { version = "0.1.5", features = ["tokio_io"], default-features = false }
range-collections = "0.4.0"

[target.'cfg(target_os = "linux")'.dependencies]
netlink-packet-route = "0.15.0"
rtnetlink = "0.12.0"

[target.'cfg(target_os = "windows")'.dependencies]
wmi = "0.12.2"

[dev-dependencies]
async-time-mock-tokio = { version = "0.0.1", features = ["mock"] }
proptest = "1.0.0"
rand = "0.8"
testdir = "0.7.2"
regex = { version = "1.7.1", features = ["std"] }
nix = "0.26.2"
http-body = "0.4.5"

[features]
default = ["cli", "derper"]
cli = ["clap", "console", "indicatif", "data-encoding", "multibase"]
derper = ["tokio-rustls", "rustls-acme", "toml", "rustls-pemfile", "regex"]
test = []

[[bin]]
name = "iroh"
required-features = ["cli"]

[[bin]]
name = "derper"
required-features = ["cli", "derper"]

[build-dependencies]
build-data = "0.1.3"

[profile.optimized-release]
inherits = 'release'
lto = true
debug-assertions = false
opt-level = 3
panic = 'abort'
incremental = false
<|MERGE_RESOLUTION|>--- conflicted
+++ resolved
@@ -69,12 +69,8 @@
 tokio = { version = "1", features = ["full"] }
 tokio-rustls = { version = "0.23.4", optional = true }
 tokio-stream = "0.1"
-<<<<<<< HEAD
 tokio-util = { version = "0.7", features = ["io-util", "io"] }
 toml = { version = "0.7.3", optional = true }
-=======
-tokio-util = { version = "0.7" }
->>>>>>> 9272adb3
 tracing = "0.1"
 tracing-futures = "0.2.5"
 tracing-subscriber = { version = "0.3", features = ["env-filter"] }
