--- conflicted
+++ resolved
@@ -16,11 +16,7 @@
 use iroh::bytes::{
     get::{db::DownloadProgress, progress::BlobProgress, Stats},
     provider::AddProgress,
-<<<<<<< HEAD
-    store::{ExportMode, ValidateLevel, ValidateProgress},
-=======
     store::{ExportFormat, ExportMode, ValidateLevel, ValidateProgress},
->>>>>>> 488be5b3
     BlobFormat, Hash, HashAndFormat, Tag,
 };
 use iroh::net::{key::PublicKey, relay::RelayUrl, NodeAddr};
@@ -28,11 +24,7 @@
     client::{BlobStatus, Iroh, ShareTicketOptions},
     rpc_protocol::{
         BlobDownloadRequest, BlobListCollectionsResponse, BlobListIncompleteResponse,
-<<<<<<< HEAD
         BlobListResponse, DownloadMode, ProviderService, SetTagOption, WrapOption,
-=======
-        BlobListResponse, ProviderService, SetTagOption, WrapOption,
->>>>>>> 488be5b3
     },
     ticket::BlobTicket,
 };
@@ -113,23 +105,6 @@
         #[clap(long, default_value_t = false)]
         stable: bool,
     },
-    /// Export a blob from the internal blob store to the local filesystem.
-    Export {
-        /// The hash to export.
-        hash: Hash,
-        /// Directory or file in which to save the file(s).
-        ///
-        /// If set to `STDOUT` the output will be redirected to stdout.
-        out: OutputTarget,
-        /// Set to true if the hash refers to a collection and you want to export all children of
-        /// the collection.
-        #[clap(long, default_value_t = false)]
-        recursive: bool,
-        /// If set, the data will be moved to the output directory, and iroh will assume that it
-        /// will not change.
-        #[clap(long, default_value_t = false)]
-        stable: bool,
-    },
     /// List available content on the node.
     #[clap(subcommand)]
     List(ListCommands),
@@ -265,14 +240,11 @@
                     None => SetTagOption::Auto,
                 };
 
-<<<<<<< HEAD
                 let mode = match queued {
                     true => DownloadMode::Queued,
                     false => DownloadMode::Direct,
                 };
 
-=======
->>>>>>> 488be5b3
                 let mut stream = iroh
                     .blobs
                     .download(BlobDownloadRequest {
@@ -304,17 +276,13 @@
                             true => ExportMode::TryReference,
                             false => ExportMode::Copy,
                         };
-<<<<<<< HEAD
-                        tracing::info!("exporting to {} -> {}", path.display(), absolute.display());
-                        let stream = iroh.blobs.export(hash, absolute, recursive, mode).await?;
-=======
                         let format = match recursive {
                             true => ExportFormat::Collection,
                             false => ExportFormat::Blob,
                         };
                         tracing::info!("exporting to {} -> {}", path.display(), absolute.display());
                         let stream = iroh.blobs.export(hash, absolute, format, mode).await?;
->>>>>>> 488be5b3
+
                         // TODO: report export progress
                         stream.await?;
                     }
@@ -346,23 +314,16 @@
                             true => ExportMode::TryReference,
                             false => ExportMode::Copy,
                         };
-<<<<<<< HEAD
-=======
                         let format = match recursive {
                             true => ExportFormat::Collection,
                             false => ExportFormat::Blob,
                         };
->>>>>>> 488be5b3
                         tracing::info!(
                             "exporting {hash} to {} -> {}",
                             path.display(),
                             absolute.display()
                         );
-<<<<<<< HEAD
-                        let stream = iroh.blobs.export(hash, absolute, recursive, mode).await?;
-=======
                         let stream = iroh.blobs.export(hash, absolute, format, mode).await?;
->>>>>>> 488be5b3
                         // TODO: report export progress
                         stream.await?;
                     }
