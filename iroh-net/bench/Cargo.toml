--- conflicted
+++ resolved
@@ -10,13 +10,7 @@
 bytes = "1"
 hdrhistogram = { version = "7.2", default-features = false }
 iroh-net = { path = ".." }
-<<<<<<< HEAD
 quinn = { version = "0.11", git = "https://github.com/quinn-rs/quinn" }
-rcgen = "0.11.1"
-rustls = { version = "0.21.0", default-features = false, features = ["quic"] }
-=======
-quinn = "0.10"
->>>>>>> 600393b3
 clap = { version = "4", features = ["derive"] }
 tokio = { version = "1.0.1", features = ["rt", "sync"] }
 tracing = "0.1"
